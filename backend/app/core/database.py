--- conflicted
+++ resolved
@@ -31,17 +31,12 @@
         return False
 
     try:
-<<<<<<< HEAD
-        # Build connection parameters with SSL support for cloud databases
-=======
-        # Build connection parameters with SSL support for cloud databases (e.g., Render)
->>>>>>> 16b45916
+        # Build connection parameters with SSL support for cloud databases (e.g., Render, Neon.tech)
         connection_params = {
             'host': settings.postgresql_host,
             'port': settings.postgresql_port,
             'database': settings.postgresql_database,
             'user': settings.postgresql_user,
-<<<<<<< HEAD
             'password': settings.postgresql_password,
             # Add connection parameters to prevent stale connections
             'connect_timeout': 10,  # 10 second connection timeout
@@ -59,16 +54,6 @@
                 'neon.tech' in settings.postgresql_host.lower()):
             connection_params['sslmode'] = 'require'
 
-=======
-            'password': settings.postgresql_password
-        }
-        
-        # Add SSL mode for cloud databases (Render, Heroku, etc.)
-        # If hostname looks like a cloud database, require SSL
-        if 'render.com' in settings.postgresql_host or 'amazonaws.com' in settings.postgresql_host or 'herokuapp.com' in settings.postgresql_host:
-            connection_params['sslmode'] = 'require'
-        
->>>>>>> 16b45916
         _postgresql_pool = psycopg2.pool.SimpleConnectionPool(
             1, 20,  # min and max connections
             **connection_params
